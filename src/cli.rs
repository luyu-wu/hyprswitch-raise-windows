use std::fmt::Debug;

use clap::Parser;

use hyprswitch::Info;

#[derive(Parser, Debug, Clone, Copy)]
#[command(author, version, about, long_about = None)]
pub struct Args {
    /// Reverse the order of windows / switch backwards
    #[arg(short = 'r', long)]
    pub reverse: bool,

    /// Switch between windows of the same class (type)
    #[arg(short = 's', long)]
    pub filter_same_class: bool,

    /// Restrict cycling of windows to the current workspace
    #[arg(short = 'w', long)]
    pub filter_current_workspace: bool,
    
    /// Sort windows by most recently focused
    #[arg(long)]
    pub sort_recent: bool,
    
    /// Ignore workspaces and sort like one big workspace for each monitor
    #[arg(long)]
    pub ignore_workspaces: bool,

    /// Ignore monitors and sort like one big monitor, workspaces must have offset of 10 for each monitor (https://github.com/H3rmt/hyprswitch/blob/master/README.md#ignore-monitors-flag)
    #[arg(long)]
    pub ignore_monitors: bool,

    /// Switch to a specific window offset
    #[arg(short = 'o', long, default_value = "1")]
    pub offset: usize,
    
    /// Hide special workspaces (e.g. scratchpad)
    #[arg(long)]
    pub hide_special_workspaces: bool,

    /// Starts as daemon, creates socket server and gui, sends Commands to the daemon if already running
    #[arg(long)]
    #[cfg(feature = "gui")]
    pub daemon: bool,

    /// Stops the daemon, sends stop to socket server, doesn't execute current window switch
    #[arg(long)]
    #[cfg(feature = "gui")]
    pub stop_daemon: bool,

    /// Also execute the initial command when starting the daemon
    #[arg(long)]
    #[cfg(feature = "gui")]
    pub do_initial_execute: bool,

    /// Print the command that would be executed
    #[arg(short = 'd', long)]
    pub dry_run: bool,

    /// Increase the verbosity level
    #[arg(short = 'v', action = clap::ArgAction::Count)]
    pub verbose: u8,
}

impl From<Args> for Info {
    fn from(args: Args) -> Self {
        Self {
            reverse: args.reverse,
            offset: args.offset,
            ignore_monitors: args.ignore_monitors,
            ignore_workspaces: args.ignore_workspaces,
            sort_recent: args.sort_recent,
            filter_same_class: args.filter_same_class,
            filter_current_workspace: args.filter_current_workspace,
<<<<<<< HEAD
            hide_special_workspaces: args.hide_special_workspaces,
=======
>>>>>>> 4b9e682c
        }
    }
}<|MERGE_RESOLUTION|>--- conflicted
+++ resolved
@@ -18,11 +18,11 @@
     /// Restrict cycling of windows to the current workspace
     #[arg(short = 'w', long)]
     pub filter_current_workspace: bool,
-    
+
     /// Sort windows by most recently focused
     #[arg(long)]
     pub sort_recent: bool,
-    
+
     /// Ignore workspaces and sort like one big workspace for each monitor
     #[arg(long)]
     pub ignore_workspaces: bool,
@@ -34,7 +34,7 @@
     /// Switch to a specific window offset
     #[arg(short = 'o', long, default_value = "1")]
     pub offset: usize,
-    
+
     /// Hide special workspaces (e.g. scratchpad)
     #[arg(long)]
     pub hide_special_workspaces: bool,
@@ -73,10 +73,7 @@
             sort_recent: args.sort_recent,
             filter_same_class: args.filter_same_class,
             filter_current_workspace: args.filter_current_workspace,
-<<<<<<< HEAD
             hide_special_workspaces: args.hide_special_workspaces,
-=======
->>>>>>> 4b9e682c
         }
     }
 }
--- conflicted
+++ resolved
@@ -36,11 +36,8 @@
     pub offset: usize,
     pub ignore_monitors: bool,
     pub ignore_workspaces: bool,
-<<<<<<< HEAD
+    pub sort_recent: bool,
     pub hide_special_workspaces: bool,
-=======
-    pub sort_recent: bool,
->>>>>>> 4b9e682c
     pub filter_current_workspace: bool,
     pub filter_same_class: bool,
 }

--- conflicted
+++ resolved
@@ -10,7 +10,7 @@
 
 const PATH: &str = "/tmp/hyprswitch.sock";
 
-const CMDLEN: usize = 8;
+const CMDLEN: usize = 9;
 
 pub async fn daemon_running() -> bool {
     // check if socket exists and socket is open
@@ -89,15 +89,10 @@
                     offset: buffer[2] as usize,
                     ignore_monitors: buffer[3] == 1,
                     ignore_workspaces: buffer[4] == 1,
-<<<<<<< HEAD
-                    filter_current_workspace: buffer[5] == 1,
-                    filter_same_class: buffer[6] == 1,
-                    hide_special_workspaces: buffer[7] == 1,
-=======
                     sort_recent: buffer[5] == 1,
                     filter_current_workspace: buffer[6] == 1,
                     filter_same_class: buffer[7] == 1,
->>>>>>> 4b9e682c
+                    hide_special_workspaces: buffer[7] == 1,
                 };
 
                 info!("Received switch command {info:?}");
